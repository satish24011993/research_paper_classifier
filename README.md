# Research Paper Analysis & Classification Pipeline

This repository contains a machine learning pipeline for analyzing research paper abstracts.
It performs two main tasks:

1.  **Classification:** Classifies abstracts into "Cancer" or "Non-Cancer" categories.

2.  **Disease Extraction:** Identifies specific disease names mentioned within the abstracts.

## Features

* **Data Preprocessing:** Handles PubMed abstract parsing, citation normalization, and missing data. Automatically infers labels from 'Cancer' and 'Non-Cancer' subdirectories.

* **Fine-tuned LLM for Classification:** Uses a `distilbert-base-uncased` model fine-tuned with **LoRA** for accurate text classification.

* **LLM for Disease Extraction:** Leverages `gemini-2.0-flash` via LangChain for robust disease entity recognition.

* **Performance Evaluation:** Provides accuracy, F1-score, and confusion matrices for model assessment, comparing fine-tuned performance against a baseline.

* **REST API:** Deploys the pipeline as a FastAPI service for easy integration.

* **Dockerization:** Containerizes the application for consistent deployment across environments.

* **Cloud Deployment Ready:** Includes a deployment script for Google Cloud Run and Hugging Face Spaces.

## Project Structure
```
.
├── app.py                      # FastAPI application for the pipeline

├── Dockerfile                  # Docker configuration for containerization

├── deploy.sh                   # Deployment script for local, GCP, and Hugging Face

├── main_pipeline.py            # Script for data preprocessing, training, and saving model

├── inference_and_evaluation.py # Script for loading saved model, evaluation, and local inference

├── results/                    # Directory for model checkpoints, logs, and performance reports

│   ├── fine_tuned_model/       # Saved fine-tuned model and tokenizer

│   ├── label_mappings.json     # JSON file mapping labels to IDs

│   └── performance_report.txt  # Detailed performance metrics

└── Dataset_1_/                 # Root directory for your dataset
<<<<<<< HEAD
    └── Dataset/
        ├── Cancer/             # Contains .txt files for Cancer abstracts
        │   ├── 
        ├── Non-Cancer/
            |── 
```
=======

└── Dataset/

├── Cancer/             # Contains .txt files for Cancer abstracts

│   ├── 


>>>>>>> b0f58613
## Setup and Installation

### Prerequisites

* Python 3.9+

* `pip` (Python package installer)

* Docker (for containerization and deployment)

* Google Cloud SDK (for Google Cloud Run deployment)

* Git LFS and Hugging Face CLI (for Hugging Face Spaces deployment)

* Access to a Google Gemini API Key (for disease extraction) - Get one from [Google AI Studio](https://aistudio.google.com/app/apikey)

### Local Setup

1.  **Clone the repository:**

    ```
    git clone <your-repo-link>
    cd <your-repo-name>
    ```

2.  **Create the dataset directory structure:**
    Organize your abstract `.txt` files as shown in the "Project Structure" section. For example, place your provided sample files like this:

    ```
    your-repo-name/
    └── Dataset_1_/
        └── Dataset/
            ├── Cancer/
            │   ├── 30878600.txt
            │   ├── 30879681.txt
            │   └── 30880225.txt
            └── Non-Cancer/
                ├── 23318425.txt
                ├── 24005976.txt
                └── 24075869.txt
    ```

3.  **Create a virtual environment (recommended):**

    ```
    python -m venv venv
    source venv/bin/activate  # On Windows: venv\\Scripts\\activate
    ```

4.  **Install dependencies:**

    ```
    pip install pandas numpy scikit-learn transformers==4.30.2 peft==0.4.0 torch==2.0.1 langchain-core langchain-google-genai==0.0.9 protobuf==3.20.3 grpcio==1.59.0 fastapi==0.103.2 "uvicorn[standard]==0.23.2" python-dotenv==1.0.0
    ```

5.  **Configure your Gemini API Key:**
    Open `main_pipeline.py` and `inference_and_evaluation.py` and replace `"YOUR_GEMINI_API_KEY"` with your actual API key. This key is crucial for the disease extraction functionality.

    ```
    API_KEY = "YOUR_ACTUAL_GEMINI_API_KEY_HERE"
    ```

6.  **Run the training script (once):**
    This script performs data preprocessing, model fine-tuning, and saves the trained model and label mappings to the `./results/` directory.

    ```
    python main_pipeline.py
    ```

    *This step will take some time as it involves model training.*

7.  **Run the inference and evaluation script (multiple times):**
    After `main_pipeline.py` completes, you can run this script to load the saved model, evaluate its performance, and test inference without re-training.

    ```
    python inference_and_evaluation.py
    ```

## Model Selection & Justification

For this assignment, we use `distilbert-base-uncased` as the base small language model, fine-tuned with **LoRA (Low-Rank Adaptation)**.

* **DistilBERT:**

    * **Justification:** DistilBERT is a distilled version of BERT, making it smaller, faster, and lighter while retaining much of BERT's performance. This makes it an excellent choice for a "small language model" requirement, especially when computational resources or inference speed are concerns. It's pre-trained on a large corpus of English text, making it suitable for general text understanding.

* **LoRA (Low-Rank Adaptation):**

    * **Justification:** LoRA is a parameter-efficient fine-tuning technique. Instead of fine-tuning all parameters of the large pre-trained model, LoRA injects small, trainable rank decomposition matrices into existing layers. This significantly reduces the number of trainable parameters, leading to:

        * **Faster Training:** Fewer parameters to update.

        * **Reduced Memory Usage:** Less memory required during fine-tuning.

        * **Smaller Model Sizes:** The LoRA adapters are small and can be easily swapped, making deployment more flexible.

    * This approach is ideal for adapting a pre-trained model like DistilBERT to a specific downstream task (cancer/non-cancer classification) with limited domain-specific data, as it leverages the vast knowledge already encoded in the base model while efficiently learning task-specific features.

## Classification Task Performance

The pipeline evaluates the fine-tuned model's performance against a conceptual baseline provided in the assignment PDF.

### Baseline Model Performance (as per assignment PDF)

* **Accuracy:** 85%

* **F1-score:** 0.78

* **Confusion Matrix:**

    ```
                     Predicted Cancer | Predicted Non-Cancer
    Actual Cancer    | 320              | 80
    Actual Non-Cancer| 50               | 550
    ```

    *Total Samples: 1000*

### Fine-Tuned Model Performance

The `inference_and_evaluation.py` script will output the actual performance metrics of your fine-tuned model on its validation set. The confusion matrix will reflect the size of your validation set (e.g., 20% of your total dataset).

**Example Output (will vary based on your data and training run):**

--- Fine-Tuned Model Performance ---
Accuracy: 0.93
F1-score: 0.93

Confusion Matrix:
Cancer  Non-Cancer
Cancer          91           9
Non-Cancer       5          95

Classification Report:
precision    recall  f1-score   support

  Cancer       0.95      0.91      0.93       100
Non-Cancer       0.91      0.95      0.93       100

accuracy                           0.93       200
macro avg       0.93      0.93      0.93       200
weighted avg       0.93      0.93      0.93       200


**Performance Comparison:**
The fine-tuned model's performance (accuracy, F1-score) is directly compared to the baseline. A higher accuracy and F1-score for the fine-tuned model indicate successful performance improvement. The confusion matrix provides a detailed breakdown of true positives, true negatives, false positives, and false negatives, allowing for a deeper assessment of where the model excels or struggles. For instance, a reduction in "Actual Cancer" predicted as "Non-Cancer" (false negatives) is crucial for improving model reliability in a medical context.

## Running the API Locally with Docker

After running `main_pipeline.py` to train and save the model:

1.  **Build the Docker image:**

    ```
    docker build -t research-paper-classifier:latest .
    ```

2.  **Run the Docker container:**
    You will be prompted to enter your Gemini API Key.

    ```
    ./deploy.sh # Select option 3 for local Docker run
    ```

    Alternatively, you can run it manually and provide the API key:

    ```
    export GEMINI_API_KEY="YOUR_ACTUAL_GEMINI_API_KEY" # Replace with your actual key
    docker run -p 8000:8000 -e GEMINI_API_KEY="${GEMINI_API_KEY}" research-paper-classifier:latest
    ```

    The API will be accessible at `http://localhost:8000`.
    Access the interactive API documentation (Swagger UI) at `http://localhost:8000/docs`.

## Cloud Deployment

The `deploy.sh` script provides options for deploying to Google Cloud Run or Hugging Face Spaces.

### Deploying to Google Cloud Run

1.  **Ensure Google Cloud SDK is installed and configured:**

    ```
    gcloud init
    gcloud auth login
    gcloud config set project YOUR_GCP_PROJECT_ID
    ```

2.  **Enable necessary APIs:**

    ```
    gcloud services enable run.googleapis.com artifactregistry.googleapis.com
    ```

3.  **Update `deploy.sh` placeholders:**
    Open `deploy.sh` and replace `your-gcp-project-id` and `us-central1` (region) with your actual project ID and desired region.

4.  **Run the deployment script:**

    ```
    ./deploy.sh
    ```

    Select `1` for Google Cloud Run. You will be prompted to enter your Gemini API Key.
    The script will build the Docker image, push it to Google Artifact Registry, and deploy it to Cloud Run.
    You can find your service URL in the `gcloud` output.

### Deploying to Hugging Face Spaces

1.  **Install Git LFS:**

    ```
    git lfs install
    ```

2.  **Install Hugging Face CLI:**

    ```
    pip install huggingface_hub
    ```

3.  **Log in to Hugging Face:**

    ```
    huggingface-cli login
    ```

4.  **Update `deploy.sh` placeholders:**
    Open `deploy.sh` and replace `your-huggingface-space-name` with your desired Space name.

5.  **Run the deployment script:**

    ```
    ./deploy.sh
    ```

    Select `2` for Hugging Face Spaces.
    The script will create a local Git repository, copy the necessary files (including the model), and push them to your Hugging Face Space.

    **Important for Hugging Face Spaces:**

    * After deployment, go to your Hugging Face Space settings and add your `GEMINI_API_KEY` as a secret. This is crucial for the disease extraction functionality.

    * The model weights (`fine_tuned_model` directory) will be tracked by Git LFS, so ensure Git LFS is correctly set up.

## API Usage

Once deployed, you can interact with the API:

### `POST /analyze_abstract`

Analyzes a single abstract.

**Request Body Example:**

{
    "abstract_id": "30878600",
    "abstract_text": "BACKGROUND: Tyrosine kinase inhibitors (TKIs) are clinically effective in non-small cell lung cancer (NSCLC) patients harbouring epidermal growth factor receptor (EGFR) oncogene mutations. Genetic factors, other than EGFR sensitive mutations, that allow prognosis of TKI treatment remain undefined. METHODS: We retrospectively screened 423 consecutive patients with advanced NSCLC and EGFR 19del or 21L858R mutations..."
}


**Response Body Example:**

{
    "classification": {
        "predicted_labels": ["Cancer"],
        "confidence_scores": {
            "Cancer": 0.98,
            "Non-Cancer": 0.02
        }
    },
    "disease_extraction": {
        "abstract_id": "30878600",
        "extracted_diseases": ["non-small cell lung cancer"]
    }
}


### `POST /batch_analyze_abstracts`

Analyzes multiple abstracts in a batch.

**Request Body Example:**
```
[
    {
        "abstract_id": "30878600",
        "abstract_text": "BACKGROUND: Tyrosine kinase inhibitors (TKIs) are clinically effective in non-small cell lung cancer (NSCLC) patients harbouring epidermal growth factor receptor (EGFR) oncogene mutations..."
    },
    {
        "abstract_id": "24005976",
        "abstract_text": "Psoriasis vulgaris is a genetically heterogenous disease with unclear molecular background. We assessed the association of psoriasis and its main clinical phenotypes..."
    }
]
```

**Response Body Example:**
```
[
    {
        "classification": {
            "predicted_labels": ["Cancer"],
            "confidence_scores": {
                "Cancer": 0.98,
                "Non-Cancer": 0.02
            }
        },
        "disease_extraction": {
            "abstract_id": "30878600",
            "extracted_diseases": ["non-small cell lung cancer"]
        }
    },
    {
        "classification": {
            "predicted_labels": ["Non-Cancer"],
            "confidence_scores": {
                "Cancer": 0.05,
                "Non-Cancer": 0.95
            }
        },
        "disease_extraction": {
            "abstract_id": "24005976",
            "extracted_diseases": ["Psoriasis vulgaris", "psoriasis"]
        }
    }
]
```

## Scalability Enhancements (Bonus)

* **Batch Processing:** The FastAPI application already includes a `/batch_analyze_abstracts` endpoint, allowing multiple abstracts to be processed in a single request, improving efficiency for larger inputs.

* **Streaming Capabilities:** For real-time, high-throughput scenarios, integrating with message brokers like Apache Kafka or Redis Streams would be beneficial.

    * A producer service would push new abstract data to a Kafka topic/Redis stream.

    * A consumer service (the FastAPI application, or a separate worker) would listen to these topics/streams, process the abstracts asynchronously, and push results to another topic/stream or a database.

    * This decouples ingestion from processing, enabling independent scaling of components and handling of backpressure.

* **Horizontal Scaling:** Cloud platforms like Google Cloud Run automatically scale the FastAPI application horizontally based on incoming traffic. For on-premise Docker deployments, container orchestration platforms like Kubernetes or Docker Swarm can be used to manage and scale multiple instances of the FastAPI container.

## Agentic Workflow and Orchestration (Bonus)

This pipeline can indeed be orchestrated as an agentic workflow solution, where different components act as specialized "agents" collaborating to achieve the overall goal.

1.  **Orchestrator Agent:** A central agent (e.g., built using frameworks like LangChain, CrewAI, or AutoGen) would receive the raw research papers or abstracts.

2.  **Preprocessing Agent/Tool:** The orchestrator would invoke a tool (which could be a separate microservice or a function within the orchestrator) to perform the data preprocessing steps (parsing, cleaning, citation normalization).

3.  **Classification Agent/Tool:** The orchestrator would then call the classification API endpoint (`/analyze_abstract` or `/batch_analyze_abstracts`) of our deployed FastAPI service to get the cancer/non-cancer classification and associated confidence scores.

4.  **Disease Identification Agent/Tool:** Concurrently or sequentially, the orchestrator would call the disease extraction part of the FastAPI API to identify specific disease names mentioned in the abstract.

5.  **Insight Generation Agent:** A more advanced agent could then take the classification, extracted diseases, and potentially other information (like key phrases, sentiment, or even a summary generated by another LLM) to synthesize deeper insights or generate a comprehensive analysis report for the research paper.

6.  **Output & Storage Agent:** Finally, an agent responsible for formatting and storing the results (e.g., saving to a database, generating a PDF report, or sending notifications).

This modular, agent-based approach allows for greater flexibility, maintainability, and the ability to easily swap out or add new capabilities (e.g., an agent for identifying drug interactions or clinical trial phases).<|MERGE_RESOLUTION|>--- conflicted
+++ resolved
@@ -45,23 +45,12 @@
 │   └── performance_report.txt  # Detailed performance metrics
 
 └── Dataset_1_/                 # Root directory for your dataset
-<<<<<<< HEAD
     └── Dataset/
         ├── Cancer/             # Contains .txt files for Cancer abstracts
         │   ├── 
         ├── Non-Cancer/
             |── 
 ```
-=======
-
-└── Dataset/
-
-├── Cancer/             # Contains .txt files for Cancer abstracts
-
-│   ├── 
-
-
->>>>>>> b0f58613
 ## Setup and Installation
 
 ### Prerequisites
